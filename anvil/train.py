"""
train.py

Module containing functions required to train model
"""

from tqdm import tqdm

import torch
import torch.optim as optim

import numpy as np

def shifted_kl(
    model_log_density: torch.Tensor, target_log_density: torch.Tensor
) -> torch.Tensor:
    r"""Sample mean of the shifted Kullbach-Leibler divergence between target
    and model distribution.

    Parameters
    ----------
    model_log_density: torch.Tensor
        column of log (\tilde p) for a sample of states, which is returned by
        forward pass of `RealNVP` model
    target_log_density: torch.Tensor
        column of log(p) for a sample of states, which includes the negative
        action -S(\phi) and a possible contribution to the volume element due
        to a non-trivial parameterisation.

    Returns
    -------
    out: torch.Tensor
        torch tensor with single element, corresponding to the estimation of the
        shifted K-L for set of sample states.

    """
    return torch.mean(model_log_density - target_log_density, dim=0)


def train(
    loaded_model,
    base,
    target,
    *,
    train_range,
    save_interval,
    n_batch=2000,
    outpath,
    current_loss,
    loaded_optimizer,
    scheduler_kwargs={"patience": 500},
):
    """training loop of model"""
    # create your optimizer and a scheduler
    scheduler = optim.lr_scheduler.ReduceLROnPlateau(
        loaded_optimizer, **scheduler_kwargs
    )
    # let's use tqdm to see progress
    pbar = tqdm(range(*train_range), desc=f"loss: {current_loss}")
    n_units = base.size_out
    for i in pbar:
        if (i % save_interval) == 0:
            torch.save(
                {
                    "epoch": i,
                    "model_state_dict": loaded_model.state_dict(),
                    "optimizer_state_dict": loaded_optimizer.state_dict(),
                    "loss": current_loss,
                },
                f"{outpath}/checkpoint_{i}.pt",
            )
        # gen simple states
        z, base_log_density = base(n_batch)
        phi, map_log_density = loaded_model(z)

        model_log_density = base_log_density + map_log_density
<<<<<<< HEAD
        #target_log_density = - action(phi)
        target_log_density = generator.log_volume_element(phi) - action(phi)  # term from parameterisatiom goes here
=======
        target_log_density = target(phi)  # term from parameterisatiom goes here
>>>>>>> 99b260a0

        loaded_model.zero_grad()  # get rid of stored gradients
        current_loss = shifted_kl(model_log_density, target_log_density)
        current_loss.backward()  # calc gradients

        loaded_optimizer.step()
        scheduler.step(current_loss)

        if (i % 50) == 0:
            pbar.set_description(f"loss: {current_loss.item()}")
    torch.save(
        {
            "epoch": train_range[-1],
            "model_state_dict": loaded_model.state_dict(),
            "optimizer_state_dict": loaded_optimizer.state_dict(),
            "loss": current_loss,
        },
        f"{outpath}/checkpoint_{train_range[-1]}.pt",
    )<|MERGE_RESOLUTION|>--- conflicted
+++ resolved
@@ -74,12 +74,7 @@
         phi, map_log_density = loaded_model(z)
 
         model_log_density = base_log_density + map_log_density
-<<<<<<< HEAD
-        #target_log_density = - action(phi)
-        target_log_density = generator.log_volume_element(phi) - action(phi)  # term from parameterisatiom goes here
-=======
         target_log_density = target(phi)  # term from parameterisatiom goes here
->>>>>>> 99b260a0
 
         loaded_model.zero_grad()  # get rid of stored gradients
         current_loss = shifted_kl(model_log_density, target_log_density)
