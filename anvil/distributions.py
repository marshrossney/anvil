"""
distributions.py

Module containing classes corresponding to different probability distributions.
"""
from math import pi, log, sqrt
import torch
import torch.nn as nn

from scipy.special import i0


class NormalDist:
    """
    Class which handles the generation of a sample of field configurations
    following the standard normal distribution.

    Intended usage: instantiate class before training phase.
    The __call__ method can then be used during sampling since this
    object will be associated with the loaded model.

    Inputs:
    -------
    n_lattice: int
        Number of nodes on the lattice.
    sigma: float
        Standard deviation for the distribution.
    mean: float
        Mean for the distribution.
    """

    def __init__(self, n_lattice, *, sigma, mean):
        self.dimensions = (1, n_lattice)
        self.sigma = sigma
        self.mean = mean

        self.exp_coeff = 1 / (2 * self.sigma ** 2)

        # Pre-calculate normalisation for log density
        self.log_normalisation = n_lattice * log(sqrt(2 * pi) * self.sigma)

    def __call__(self, sample_size) -> tuple:
        """Return a tuple (sample, log_density) for a sample of 'sample_size'
        states drawn from the normal distribution.

        Return shape: (sample_size, 1, n_lattice) for the sample,
        (sample_size, 1) for the log density.
        """
        sample = torch.empty(sample_size, *self.dimensions).normal_(
            mean=self.mean, std=self.sigma
        )

        return sample, self.log_density(sample)

    def log_density(self, sample):
        """Logarithm of the pdf, calculated for a given sample. Dimensions (sample_size, 1)."""
        exponent = -self.exp_coeff * (sample - self.mean).pow(2).sum(dim=2)
        return exponent - self.log_normalisation

    @property
    def pdf(self):
        x = torch.linspace(-5 * self.sigma, 5 * self.sigma, 10000)
        return (
            (
                x,
                torch.exp(-self.exp_coeff * (x - self.mean) ** 2)
                / (sqrt(2 * pi) * self.sigma),
            ),
        )


class UniformDist:
    """Class which handles the generation of a sample of field configurations
    following the uniform distribution on some interval.

    Inputs:
    -------
    n_lattice: int
        Number of nodes on the lattice.
    support: tuple
        Low and high limits for the interval.
    """

    def __init__(self, n_lattice, *, support):
        self.dimensions = (1, n_lattice)

        self.support = support
        self.x_min, self.x_max = support

        self.log_normalisation = log(self.x_max - self.x_min)
        self.log_density = (
            lambda sample: torch.zeros((sample.shape[0], 1)) - self.log_normalisation
        )

    def __call__(self, sample_size):
        """Return a tuple (sample, log_density) for a sample of 'sample_size'
        states drawn from a uniform distribution.

        Return shape: (sample_size, 1, n_lattice) for the sample,
        (sample_size, 1) for the log density.
        """
        sample = torch.empty(sample_size, *self.dimensions).uniform_(
            self.x_min, self.x_max
        )
        return sample, self.log_density(sample)

    @property
    def pdf(self):
        x = torch.linspace(self.x_min, self.x_max, 10000)
        return ((x, torch.zeros_like(x) + 1 / (self.x_max - self.x_min)),)


class SemicircleDist:
    """Class which handles the generation of a sample of field configurations
    following the Wigner semicircle distribution.

    Inputs:
    -------
    n_lattice: int
        Number of nodes on the lattice.
    radius: (int, float)
        radius of semicircle
    mean: (int, float)
        location of center of distribution. Not really useful.
    """

    def __init__(self, n_lattice, *, radius, mean):
        self.dimensions = (1, n_lattice)
        self.radius = radius
        self.mean = mean
        self.support = (mean - radius, mean + radius)

        self.log_normalisation = n_lattice * log((pi * self.radius ** 2) / 2)

    def __call__(self, sample_size):
        """Return a tuple (sample, log_density) for a sample of 'sample_size'
        states drawn from the semicircle distribution.

        Return shape: (sample_size, 1, n_lattice) for the sample,
        (sample_size, 1) for the log density.
        """
        sample = (
            self.radius
            * torch.sqrt(torch.empty(sample_size, *self.dimensions).uniform_())
            * torch.cos(torch.empty(sample_size, *self.dimensions).uniform_(0, pi))
            + self.mean
        )
        return sample, self.log_density(sample)

    def log_density(self, sample):
        """Logarithm of the pdf, calculated for a given sample. Dimensions (sample_size, 1)."""
        return (
            torch.sum(
                0.5 * torch.log(self.radius ** 2 - (sample - self.mean) ** 2), dim=2,
            )
            - self.log_normalisation
        )

    @property
    def pdf(self):
        x = torch.linspace(-self.radius, self.radius, 10000)
        dens = 2 / (pi * self.radius ** 2) * torch.sqrt(self.radius ** 2 - x ** 2)
        return ((x + self.mean, dens),)


class VonMisesDist:
    """Class implementing the von Mises distribution, which is the
    circular analogue of the normal distribution.

    The von Mises distribution has two parameters: a 'contentration'
    and a 'location'. The location is the mean '\mu', directly analogous to
    the normal case. The concentration '\kappa' parameterises the
    sharpness of the peak, and is analogous to the inverse of the
    variance of the normal distribution.

    The probability density function is:

        p(x) = \exp( \kappa * \cos(x - \mu) ) / ( 2 * pi * I_0(\kappa) )

    where I_0(\kappa) is the order-0 modified Bessel function of the
    first kind.

    Inputs:
    -------
    n_lattice: int
        number of nodes on the lattice.
    concentration: float
        parameter dictating sharpness of the peak.
    mean: float
        mean of the distribution.

    Notes:
    ------
    The von Mises distribution was implemented in PyTorch 1.5 as a
    torch.distribution object. This class currently uses the PyTorch
    implementation to draw a random sample, but does not use it for
    the log density calculation. There's no good reason for this other
    than it's nice to see the calculation written out.
    """
    support = (0, 2 * pi)

<<<<<<< HEAD
    def __init__(self, n_lattice, *, concentration, mean):
        self.dimensions = (1, n_lattice)
=======
    support = (0, 2 * pi)

    def __init__(self, lattice_size, *, concentration, mean):
        self.size_out = lattice_size
>>>>>>> 938c442f
        self.kappa = concentration
        self.mean = mean

        self.log_normalisation = n_lattice * log(2 * pi * i0(self.kappa))

        self.generator = torch.distributions.von_mises.VonMises(
            loc=self.mean, concentration=self.kappa
        ).sample

    def __call__(self, sample_size):
        """Return a tuple (sample, log_density) for a sample of 'sample_size'
        states drawn from the von Mises distribution.

        Return shape: (sample_size, n_lattice) for the sample,
        (sample_size, 1) for the log density.
        """
        sample = self.generator((sample_size, *self.dimensions)) + pi  # [0, 2\pi)
        log_density = self.log_density(sample)
        return sample, log_density

    def log_density(self, sample):
        """Logarithm of the pdf, calculated for a given sample. Dimensions (sample_size, 1)."""
        return (
            self.kappa * torch.cos(sample - self.mean).sum(dim=2)
            - self.log_normalisation
        )

    @property
    def pdf(self):
        x = torch.linspace(0, 2 * pi, 10000)
        return (
            (
                x,
                torch.exp(self.kappa * torch.cos(x - self.mean))
                / (2 * pi * i0(self.kappa)),
            ),
        )


class SphericalUniformDist:
    """
    Class which handles the generation of a sample of field configurations
    following the uniform distribution on a unit sphere.

    Inputs:
    -------
    n_lattice: int
        number of nodes on the lattice
    """

    def __init__(self, n_lattice):
        self.dimensions = (2, n_lattice)
        self.n_lattice = n_lattice

    def __call__(self, sample_size):
        r"""Return tensor of values drawn from uniform distribution
        on a unit 2-dimensional sphere, along with the corresponding
        log probability density.

        Return shape: (sample_size, 2, n_lattice) for the sample,
        (sample_size, 1) for the log density.

        Notes
        -----
        Uses inversion sampling to map random variables x ~ [0, 1] to the
        polar angle \theta which has the marginalised density \sin\theta,
        via the inverse of its cumulative distribution.

                        \theta = \arccos( 1 - 2 x )
        """
        polar = torch.acos(1 - 2 * torch.rand(sample_size, 1, self.n_lattice))
        azimuth = torch.rand(sample_size, 1, self.n_lattice) * 2 * pi

        # Quicker to do this than call log_density method
        log_density = torch.log(torch.sin(polar)).sum(dim=2)

        sample = torch.cat((polar, azimuth), dim=1)

        return sample, log_density

    def log_density(self, sample):
        r"""Takes a sample of shape (sample_size, n_lattice, 2) and
        computes the logarithm of the probability density function for
        the spherical uniform distribution.

        The density function is equal to the surface area element
        for the 2-sphere expressed in spherical coordinates, which,
        for lattice site 'n' containing polar angle '\theta_n', is

                    | \det J_n | = \sin \theta_n
        """
        return torch.log(torch.sin(sample[:, 0, :])).sum(dim=1, keepdim=True)

    @property
    def pdf(self):
        pol = torch.linspace(0, pi, 10000)
        az = torch.linspace(0, 2 * pi, 10000)
        return (pol, torch.sin(pol)), (az, torch.zeros_like(az) + 1 / (2 * pi))


def standard_normal_distribution(n_lattice):
    """returns an instance of the NormalDist class with mean 0 and
    variance 1"""
    return NormalDist(n_lattice, sigma=1, mean=0)


def normal_distribution(n_lattice, sigma=1, mean=0):
    """Returns an instance of the NormalDist class"""
    return NormalDist(n_lattice, sigma=sigma, mean=mean)


def uniform_distribution(n_lattice, support=(-1, 1)):
    """Returns an instance of the UniformDist class.

    The default interval is intentionally zero-centered, anticipating use
    as a base distribution."""
    return UniformDist(n_lattice, support=support)


def standard_uniform_distribution(n_lattice):
    """Returns an instance of the UniformDist class with interval [0, 1)"""
    return UniformDist(n_lattice, support=(0, 1))


def circular_uniform_distribution(n_lattice):
    """Returns an instance of the UniformDist class with interval [0, 2 * pi)"""
    return UniformDist(n_lattice, support=(0, 2 * pi))


def von_mises_distribution(n_lattice, concentration=1, mean=0):
    """Returns and instance of the VonMisesDist class."""
    return VonMisesDist(n_lattice, concentration=concentration, mean=mean)


def spherical_uniform_distribution(n_lattice):
    """Returns an instance of the SphericalUniformDist class"""
    return SphericalUniformDist(n_lattice)


def semicircle_distribution(n_lattice, radius=pi, mean=0):
    """Returns an instance of the SemicircleDist class."""
    return SemicircleDist(n_lattice, radius=radius, mean=mean)


class MixtureDist:
    """Class for creating mixture distributions (convex combinations of distributions),
    useful for training flows against more challenging multi-model distributions.

    The mixture weights and distribution parameters are chosen ar random, using a
    seed to ensure reproducibility.

    Parameters
    ----------
    dists: list
        List of distribution objects

    Notes
    -----
    The distributions must have a method called log_density which returns the
    logarithm of the *normalised* pdf for a given input.
    """

    def __init__(self, dists):
        self.dists = dists
        torch.manual_seed(0)
        self.weights = torch.softmax(torch.empty(len(dists)).uniform_(0, 1), dim=0)

        self.support = dists[0].support

    def log_density(self, sample):
        """Return the logarithm of the probability density function for the mixture
        of distributions."""
        pdf = 0
        for weight, dist in zip(self.weights, self.dists):
            pdf += weight * torch.exp(dist.log_density(sample))
        # NOTE: this step is numerically unstable for small / zero densities
        return torch.log(pdf)

    @property
    def pdf(self):
        x, _ = self.dists[0].pdf[0]
        result = 0
        for weight, dist in zip(self.weights, self.dists):
            result += weight * dist.pdf[0][1]
        return ((x, result),)


class PhiFourAction:
    """Return the phi^4 action given either a single state size
    (1, length * length) or a stack of N states (N, length * length).
    See Notes about action definition.

    The forward pass returns the corresponding log density (unnormalised) which
    is equal to -S

    Parameters
    ----------
    geometry:
        define the geometry of the lattice, including dimension, size and
        how the state is split into two parts
    m_sq: float
        the value of the bare mass squared
    lam: float
        the value of the bare coupling

    Examples
    --------
    Consider the toy example of this class acting on a random state

    >>> geom = Geometry2D(2)
    >>> action = PhiFourAction(1, 1, geom)
    >>> state = torch.rand((1, 2*2))
    >>> action(state)
    tensor([[-2.3838]])
    >>> state = torch.rand((5, 2*2))
    >>> action(state)
    tensor([[-3.9087],
            [-2.2697],
            [-2.3940],
            [-2.3499],
            [-1.9730]])

    Notes
    -----
    that this is the action as defined in
    https://doi.org/10.1103/PhysRevD.100.034515 which might differ from the
    current version on the arxiv.

    """

    def __init__(self, m_sq, lam, geometry, use_arxiv_version=False):
        super().__init__()
        self.dimensions = (1, geometry.length ** 2)
        self.lam = lam
        self.m_sq = m_sq
        if use_arxiv_version:
            self.version_factor = 2
        else:
            self.version_factor = 1

        self.shift = geometry.get_shift()

    def log_density(self, phi_state: torch.Tensor) -> torch.Tensor:
        """Perform forward pass, returning -action for stack of states. Note
        here the minus sign since we want to return the log density of the
        corresponding unnormalised distribution

        see class Notes for details on definition of action.
        """
        action = (
            self.version_factor * (2 + 0.5 * self.m_sq) * phi_state.pow(2)
            + self.lam * phi_state.pow(4)
            - self.version_factor
            * torch.sum(
                phi_state[..., self.shift] * phi_state.unsqueeze(dim=2), dim=2
            )  # sum over shift directions (+ve nearest neighbours)
        ).sum(
            dim=2,  # sum over lattice sites
        )
        return -action


class O2Action:
    r"""
    The (shifted) action for the O(2) non-linear sigma model, calculated
    from a stack of polar angles with shape (sample_size, n_lattice).

    The action is shifted by -2 * V * \beta, making it equivalent to \beta
    times the Hamiltonian for the classical XY spin model.

    The fields or 'spins' are defined as having modulus 1, such that they
    take values on the unit circle.

    Parameters
    ----------
    geometry:
        define the geometry of the lattice, including dimension, size and
        how the state is split into two parts
    beta: float
        the inverse temperature (coupling strength).
    """
    support = (0, 2 * pi)

    def __init__(self, beta, geometry):
        super().__init__()
        self.beta = beta
        self.dimensions = (1, geometry.length ** 2)

        self.shift = geometry.get_shift()

    def log_density(self, state: torch.Tensor) -> torch.Tensor:
        """
        Compute action from a stack of angles (not Euclidean field components)
        with shape (sample_size, 1, n_lattice).
        """
        action = -self.beta * torch.cos(
            state[..., self.shift] - state.unsqueeze(dim=2)
        ).sum(
            dim=2,
        ).sum(  # sum over two shift directions (+ve nearest neighbours)
            dim=2,
        )  # sum over lattice sites
        return -action


class O3Action:
    r"""
    The (shifted) action for the O(3) non-linear sigma model, calculated from
    a stack of polar and azimuthal angles with shape
    (sample_size, 2 * n_lattice).

    The action is shifted by -2 * V * \beta, making it equivalent to \beta
    times the Hamiltonian for the classical Heisenberg spin model.

    The field or 'spins' are defined as having modulus 1, such that they take
    values on the unit 2-sphere, and can be parameterised by two angles using
    spherical polar coordinates (with the radial coordinate equal to one).

    Parameters
    ----------
    geometry:
        define the geometry of the lattice, including dimension, size and
        how the state is split into two parts
    beta: float
        the inverse temperature (coupling strength).
    """

    def __init__(self, beta, geometry):
        super().__init__()
        self.dimensions = (2, geometry.length ** 2)
        self.beta = beta

        self.shift = geometry.get_shift()

    def log_density(self, state: torch.Tensor) -> torch.Tensor:
        r"""
        Compute the O(3) action from a stack of angles with shape
        (sample_size, 2 * volume).

        Also computes the logarithm of the 'volume element' for the probability
        distribution due to parameterisating the spin vectors using polar coordinates.

        The volume element for a configuration is a product over all lattice sites

            \prod_{n=1}^V sin(\theta_n)

        where \theta_n is the polar angle for the spin at site n.

        Notes
        -----
        Assumes that state.view(-1, n_lattice, 2) yields a tensor for which the
        two elements in the final dimension represent, respectively, the polar and
        azimuthal angles for the same lattice site.
        """
        polar, azimuth = state.split(1, dim=1)
        cos_polar = torch.cos(polar)
        sin_polar = torch.sin(polar)

        action = -self.beta * (
            cos_polar[..., self.shift] * cos_polar.unsqueeze(dim=2)
            + sin_polar[..., self.shift]
            * sin_polar.unsqueeze(dim=2)
            * torch.cos(azimuth[..., self.shift] - azimuth.unsqueeze(dim=2))
        ).sum(
            dim=2,
        ).sum(  # sum over two shift directions (+ve nearest neighbours)
            dim=2,
        )  # sum over lattice sites

        log_volume_element = torch.log(sin_polar).sum(dim=2)

        return log_volume_element - action


def von_mises_mixture(lattice_size, n_dists=2, concentration=4.0):
    """Returns mixture of von Mises distributions."""
    torch.manual_seed(0)  # so we get the same output for training and sampling
    dists = [
        VonMisesDist(lattice_size, concentration=conc, mean=mean)
        for conc, mean in zip(
            torch.ones(n_dists) * concentration,
            torch.empty(n_dists).uniform_(0, 2 * pi),
        )
    ]
    return MixtureDist(dists)


def phi_four_action(m_sq, lam, geometry, use_arxiv_version):
    """returns instance of PhiFourAction"""
    return PhiFourAction(
        m_sq, lam, geometry=geometry, use_arxiv_version=use_arxiv_version
    )


def o2_action(beta, geometry):
    return O2Action(beta, geometry)


def o3_action(beta, geometry):
    return O3Action(beta, geometry)


BASE_OPTIONS = {
    "standard_normal": standard_normal_distribution,
    "normal": normal_distribution,
    "uniform": uniform_distribution,
    "standard_uniform": standard_uniform_distribution,
    "circular_uniform": circular_uniform_distribution,
    "von_mises": von_mises_distribution,
    "spherical_uniform": spherical_uniform_distribution,
    "semicircle": semicircle_distribution,
}
TARGET_OPTIONS = dict(
    {
        "von_mises_mixture": von_mises_mixture,
        "phi_four": phi_four_action,
        "o2": o2_action,
        "o3": o3_action,
    },
    **BASE_OPTIONS
)<|MERGE_RESOLUTION|>--- conflicted
+++ resolved
@@ -199,15 +199,8 @@
     """
     support = (0, 2 * pi)
 
-<<<<<<< HEAD
     def __init__(self, n_lattice, *, concentration, mean):
         self.dimensions = (1, n_lattice)
-=======
-    support = (0, 2 * pi)
-
-    def __init__(self, lattice_size, *, concentration, mean):
-        self.size_out = lattice_size
->>>>>>> 938c442f
         self.kappa = concentration
         self.mean = mean
 
