# -*- coding: utf-8 -*-
r"""
layers.py

Contains nn.Modules which implement transformations of an input vector whilst computing the
Jacobian determinant of the inverse transformation.

Each transformation layers may contain several neural networks or learnable parameters.

A normalising flow, f, can be constructed from multiple layers using function composition:

        f(\phi) = g_1( g_2( ... ( g_n( \phi ) ) ... ) )

which is implemented using the architecture provided by torch.nn


All layers in this module contain a `forward` method which takes two torch.tensor objects
as inputs:

    - a batch of input vectors x, dimensions (N_batch, D) where D is the total number of
      units being transformed (i.e. number of lattice sites multiplied by field dimension).

    - a batch of scalar values for the logarithm of the 'current' probability density, at
      this stage in the normalising flow.

and returns two torch.tensor objects:

    - a batch of vectors \phi which have been transformed according to the *inverse*
    transformation g_i^{-1}, with the same dimensions as the input.

    - the updated logarithm of the probability density, including the contribution from
      this transformation, | \det \partial g_i / \partial \phi |.
"""
import torch
import torch.nn as nn
from torchsearchsorted import searchsorted
from math import pi

from anvil.core import NeuralNetwork


class CouplingLayer(nn.Module):
    """
    Base class for coupling layers.

    A generic coupling transformation takes the form

        x_a = \phi_a
        x_b = C( \phi_b ; {N(\phi_a)} )

    where the D-dimensional \phi vector has been split into two D/2-dimensional vectors
    \phi_a and \phi_b, and {N(\phi_a)} is a set of functions, possible neural networks,
    which take \phi_a as parameters.

    Parameters
    ----------
    size_half: int
        Half of the configuration size, which is the size of the input vector
        for the neural networks.
    even_sites: bool
        dictates which half of the data is transformed as a and b, since
        successive affine transformations alternate which half of the data is
        passed through neural networks.


    Attributes
    ----------
    a_ind: slice (protected)
        Slice object which can be used to access the passive partition.
    b_ind: slice (protected)
        Slice object which can be used to access the partition that gets transformed.
    join_func: function (protected)
        Function which returns the concatenation of the two partitions in the
        appropriate order.
    """

    def __init__(self, size_half: int, even_sites: bool):
        super().__init__()

        if even_sites:
            # a is first half of input vector
            self._a_ind = slice(0, size_half)
            self._b_ind = slice(size_half, 2 * size_half)
            self._join_func = torch.cat
        else:
            # a is second half of input vector
            self._a_ind = slice(size_half, 2 * size_half)
            self._b_ind = slice(0, size_half)
            self._join_func = lambda a, *args, **kwargs: torch.cat(
                (a[1], a[0]), *args, **kwargs
            )


class AffineLayer(CouplingLayer):
    r"""Extension to `nn.Module` for an affine transformation layer as described
    in https://arxiv.org/abs/1904.12072.

    Affine transformation, x = g_i(\phi), defined as:

        x_a = \phi_a
        x_b = \phi_b * exp(s_i(\phi_a)) + t_i(\phi_a)

    Parameters
    ----------
    size_half: int
        Half of the configuration size, which is the size of the input vector for the
        neural networks.
    hidden_shape: list
        list containing hidden vector sizes the neural networks.
    activation: str
        string which is a key for an activation function for all but the final layers
        of the networks.
    s_final_activation: str
        string which is a key for an activation function, which the output of the s
        network will be passed through.
    batch_normalise: bool
        flag indicating whether or not to use batch normalising within the neural
        networks.
    even_sites: bool
        dictates which half of the data is transformed as a and b, since successive
        affine transformations alternate which half of the data is passed through
        neural networks.

    Attributes
    ----------
    s_network: torch.nn.Module
        the dense layers of network s, values are intialised as per the default
        initialisation of `nn.Linear`
    t_network: torch.nn.Module
        the dense layers of network t, values are intialised as per the default
        initialisation of `nn.Linear`

    Methods
    -------
    forward(x_input, log_density)
        see docstring for anvil.layers
    """

    def __init__(
        self,
        size_half: int,
        *,
        hidden_shape: list,
        activation: str,
        s_final_activation: str,
        batch_normalise: bool,
        even_sites: bool,
    ):
        super().__init__(size_half, even_sites)
        self.s_network = NeuralNetwork(
            size_in=size_half,
            size_out=size_half,
            hidden_shape=hidden_shape,
            activation=activation,
            final_activation=s_final_activation,
            batch_normalise=batch_normalise,
        )
        self.t_network = NeuralNetwork(
            size_in=size_half,
            size_out=size_half,
            hidden_shape=hidden_shape,
            activation=activation,
            final_activation=None,
            batch_normalise=batch_normalise,
        )
        # NOTE: Could potentially have non-default inputs for s and t networks
        # by adding dictionary of overrides - e.g. s_options = {}

    def forward(self, x_input, log_density) -> torch.Tensor:
        r"""Forward pass of affine transformation."""
        x_a = x_input[:, self._a_ind]
        x_b = x_input[:, self._b_ind]
        x_a_stand = (x_a - x_a.mean()) / x_a.std()  # reduce numerical instability
        s_out = self.s_network(x_a_stand)
        t_out = self.t_network(x_a_stand)
        phi_b = (x_b - t_out) * torch.exp(-s_out)

        phi_out = self._join_func([x_a, phi_b], dim=1)
        log_density += s_out.sum(dim=1, keepdim=True)

        return phi_out, log_density


class LinearSplineLayer(CouplingLayer):
    r"""A coupling transformation from [0, 1] -> [0, 1] based on a piecewise linear function.

    The interval is divided into K equal-width (w) segments (bins), with K+1 knot points
    (bin boundaries). The coupling transformation is defined piecewise by the unique
    polynomials whose end-points are the knot points.

    A neural network generates the K values for the y-positions (heights) at the knot points.
    The coupling transformation is then defined as the cumulative distribution function
    associated with the probability masses given by the heights.

    The inverse coupling transformation is

<<<<<<< HEAD
        \phi = C^{-1}(x, {p_k}) = \phi_{k-1} + \alpha p_k

    where \phi_{k-1} = \sum_{k'=1}^{k-1} p_{k'} is the (k-1)-th knot point, and \alpha is the
=======
        \phi = C^{-1}(x, {h_k}) = \phi_{k-1} + \alpha h_k

    where x_{k-1} = \sum_{k'=1}^{k-1} h_{k'} is the (k-1)-th knot point, and \alpha is the
>>>>>>> 2017efbb
    fractional position of x in the k-th bin, which is (x - (k-1) * w) / w.

    The gradient of the forward transformation is simply
        
<<<<<<< HEAD
        dx / d\phi = w / p_k
=======
        dx / d\phi = w / h_k
>>>>>>> 2017efbb

    Parameters
    ----------
    size_half: int
        Half of the configuration size, which is the size of the input vector for the
        neural network.
    hidden_shape: list
        list containing hidden vector sizes the neural network.
    activation: str
        string which is a key for an activation function for all but the final layers
        of the network.
    batch_normalise: bool
        flag indicating whether or not to use batch normalising within the neural
        network.
    even_sites: bool
        dictates which half of the data is transformed as a and b, since successive
        affine transformations alternate which half of the data is passed through
        neural network.

    Attributes
    ----------
    h_network: torch.nn.Module
        the dense layers of network h, values are intialised as per the default
        initialisation of `nn.Linear`

    Methods
    -------
    forward(x_input, log_density)
        see docstring for anvil.layers
    """

    def __init__(
        self,
        size_half: int,
        n_segments: int,
        hidden_shape: list,
        activation: str,
        batch_normalise: bool,
        even_sites: bool,
    ):
        super().__init__(size_half, even_sites)
<<<<<<< HEAD
=======

>>>>>>> 2017efbb
        self.size_half = size_half
        self.n_segments = n_segments
        self.width = 1 / n_segments

        eps = 1e-6  # prevent rounding error which causes sorting into -1th bin
        self.x_knot_points = torch.linspace(-eps, 1 + eps, n_segments + 1).view(1, -1)

<<<<<<< HEAD
        self.network = NeuralNetwork(
=======
        self.h_network = NeuralNetwork(
>>>>>>> 2017efbb
            size_in=size_half,
            size_out=size_half * n_segments,
            hidden_shape=hidden_shape,
            activation=activation,
            final_activation=activation,
            batch_normalise=batch_normalise,
        )
<<<<<<< HEAD
=======

>>>>>>> 2017efbb
        self.norm_func = nn.Softmax(dim=2)

    def forward(self, x_input, log_density):
        """Forward pass of the linear spline layer."""
        x_a = x_input[:, self._a_ind]
        x_b = x_input[:, self._b_ind]

        net_out = self.norm_func(
<<<<<<< HEAD
            self.network(x_a - 0.5).view(-1, self.size_half, self.n_segments)
=======
            self.h_network(x_a - 0.5).view(-1, self.size_half, self.n_segments)
>>>>>>> 2017efbb
        )
        phi_knot_points = torch.cat(
            (
                torch.zeros(net_out.shape[0], self.size_half, 1),
                torch.cumsum(net_out, dim=2),
            ),
            dim=2,
        )

        # Sort x_b into the appropriate bin
        # NOTE: need to make x_b contiguous, otherwise searchsorted returns nonsense
        k_ind = searchsorted(self.x_knot_points, x_b.contiguous()) - 1
        k_ind.unsqueeze_(dim=-1)

<<<<<<< HEAD
        p_k = torch.gather(net_out, 2, k_ind)
        alpha = (x_b.unsqueeze(dim=-1) - k_ind * self.width) / self.width
        phi_km1 = torch.gather(phi_knot_points, 2, k_ind)
        
        phi_b = (phi_km1 + alpha * p_k).squeeze()
=======
        h_k = torch.gather(net_out, 2, k_ind)
        phi_km1 = torch.gather(phi_knot_points, 2, k_ind)
        alpha = (x_b.unsqueeze(dim=-1) - k_ind * self.width) / self.width
        phi_b = (phi_km1 + alpha * h_k).squeeze()

>>>>>>> 2017efbb
        phi_out = self._join_func([x_a, phi_b], dim=1)
        log_density -= torch.log(h_k).sum(dim=1)

        return phi_out, log_density


class ProjectionLayer(nn.Module):
    r"""Applies the stereographic projection map S1 - {0} -> R1 to the entire
    input vector.

    The projection map is defined as

        \phi = \tan( (x - \pi) / 2 )

    And the gradient of its inverse is

        dx / d\phi = 2 / (1 + \phi^2)

    Methods
    -------
    forward(x_input, log_density)
        see docstring for anvil.layers
    """

    def forward(self, x_input, log_density):
        """Forward pass of the projection transformation."""
        phi_out = torch.tan(0.5 * (x_input - pi))
        log_density -= torch.log1p(phi_out ** 2).sum(dim=1, keepdim=True)
        return phi_out, log_density


class InverseProjectionLayer(nn.Module):
    r"""Applies the inverse stereographic projection map R1 -> S1 - {0} to the
    entire input vector.

    The inverse projection map is defined as

        \phi = 2 \arctan(x) + \pi

    And the gradient of its inverse is

        dx / d\phi = 1/2 * sec^2( (\phi - \pi) / 2 )

    Attributes
    ----------
    phase_shift: nn.Parameter
        A learnable phase shift.

    Methods
    -------
    forward(x_input, log_density)
        see docstring for anvil.layers
    """

    def __init__(self):
        super().__init__()
        self.phase_shift = nn.Parameter(torch.rand(1))

    def forward(self, x_input, log_density):
        """Forward pass of the inverse projection transformation."""
        phi_out = 2 * torch.atan(x_input) + pi
        log_density -= 2 * torch.log(torch.cos(0.5 * (phi_out - pi))).sum(
            dim=1, keepdim=True
        )
        return (phi_out + self.phase_shift) % (2 * pi), log_density


class ProjectionLayer2D(nn.Module):
    r"""Applies the stereographic projection map S2 - {0} -> R2 to the entire
    input vector.

    The projection map is defined as

        \phi_1 = \tan(x_1 / 2) \cos(x_2)
        \phi_2 = \tan(x_1 / 2) \sin(x_2)

    where ( R = \tan(x_1 / 2), x_2 ), ( \phi_1, \phi_2 ) are, respectively, polar and
    Euclidean coordinates on R2.

    The Jacobian determinant of the inverse is

        | \det J | = 2 / ( R(1 + R^2) )

    where R is the radial coordinate defined above.

    Parameters
    ----------
    size_half: int
        Half of the configuration size, which is the size of the input vector
        for the neural networks.

    Methods
    -------
    forward(x_input, log_density)
        see docstring for anvil.layers
    """

    def __init__(self, size_half: int):
        super().__init__()
        self.size_half = size_half
        self.size_out = 2 * size_half

    def forward(self, x_input, log_density):
        """Forward pass of the projection transformation."""
        polar, azimuth = x_input.view(-1, self.size_half, 2).split(1, dim=2)
        rad = torch.tan(0.5 * polar)  # radial coordinate

        # -1 factor because actually want azimuth - pi, but -1 is faster than shift by pi
        phi_out = -rad * torch.cat((torch.cos(azimuth), torch.sin(azimuth)), dim=2)
        log_density -= torch.log(rad + rad.pow(3)).sum(dim=1)

        return phi_out.view(-1, self.size_out), log_density


class InverseProjectionLayer2D(nn.Module):
    r"""Applies the inverse stereographic projection map R2 -> S2 - {0} to the
    entire input vector.

    The inverse projection map is defined, with R = \sqrt(x_1^2 + x_2^2), as

        \phi_1 = 2 \arctan(R)
        \phi_2 = \arctan2(x_1, x_2)

    where \arctan2 is a variant of \arctan than maps inputs to (-pi, pi).

    The Jacobian determinant of the projection map is

        | \det J | = 1/2 \sec^2(\phi_1 / 2) \tan(\phi_1 / 2)
    
    Parameters
    ----------
    size_half: int
        Half of the configuration size, which is the size of the input vector
        for the neural networks.

    Methods
    -------
    forward(x_input, log_density)
        see docstring for anvil.layers
    """

    def __init__(self, size_half: int):
        super().__init__()
        self.size_half = size_half
        self.size_out = 2 * size_half

    def forward(self, x_input, log_density):
        """Forward pass of the inverse projection transformation."""
        proj_x, proj_y = x_input.view(-1, self.size_half, 2).split(1, dim=2)

        polar = 2 * torch.atan(torch.sqrt(proj_x.pow(2) + proj_y.pow(2)))
        azimuth = torch.atan2(proj_x, proj_y) + pi

        phi_out = torch.cat((polar, azimuth), dim=2)
        log_density += (
            torch.log(torch.sin(0.5 * polar)) - 3 * torch.log(torch.cos(0.5 * polar))
        ).sum(dim=1)

        return phi_out.view(-1, self.size_out), log_density


class GlobalAffineLayer(nn.Module):
    r"""Applies an affine transformation to every data point using a given scale and shift,
    which are *not* learnable. Useful to shift the domain of a learned distribution. This is
    done at the cost of a constant term in the logarithm of the Jacobian determinant, which
    is ignored.

    Parameters
    ----------
    scale: (int, float)
        Every data point will be multiplied by this factor.
    shift: (int, float)
        Every scaled data point will be shifted by this factor.

    Methods
    -------
    forward(x_input, log_density)
        see docstring for anvil.layers
    """

    def __init__(self, scale, shift):
        super().__init__()
        self.scale = scale
        self.shift = shift

    def forward(self, x_input, log_density):
        """Forward pass of the global affine transformation."""
        return self.scale * x_input + self.shift, log_density<|MERGE_RESOLUTION|>--- conflicted
+++ resolved
@@ -194,24 +194,14 @@
 
     The inverse coupling transformation is
 
-<<<<<<< HEAD
         \phi = C^{-1}(x, {p_k}) = \phi_{k-1} + \alpha p_k
 
     where \phi_{k-1} = \sum_{k'=1}^{k-1} p_{k'} is the (k-1)-th knot point, and \alpha is the
-=======
-        \phi = C^{-1}(x, {h_k}) = \phi_{k-1} + \alpha h_k
-
-    where x_{k-1} = \sum_{k'=1}^{k-1} h_{k'} is the (k-1)-th knot point, and \alpha is the
->>>>>>> 2017efbb
     fractional position of x in the k-th bin, which is (x - (k-1) * w) / w.
 
     The gradient of the forward transformation is simply
         
-<<<<<<< HEAD
         dx / d\phi = w / p_k
-=======
-        dx / d\phi = w / h_k
->>>>>>> 2017efbb
 
     Parameters
     ----------
@@ -253,10 +243,6 @@
         even_sites: bool,
     ):
         super().__init__(size_half, even_sites)
-<<<<<<< HEAD
-=======
-
->>>>>>> 2017efbb
         self.size_half = size_half
         self.n_segments = n_segments
         self.width = 1 / n_segments
@@ -264,11 +250,7 @@
         eps = 1e-6  # prevent rounding error which causes sorting into -1th bin
         self.x_knot_points = torch.linspace(-eps, 1 + eps, n_segments + 1).view(1, -1)
 
-<<<<<<< HEAD
         self.network = NeuralNetwork(
-=======
-        self.h_network = NeuralNetwork(
->>>>>>> 2017efbb
             size_in=size_half,
             size_out=size_half * n_segments,
             hidden_shape=hidden_shape,
@@ -276,10 +258,7 @@
             final_activation=activation,
             batch_normalise=batch_normalise,
         )
-<<<<<<< HEAD
-=======
-
->>>>>>> 2017efbb
+
         self.norm_func = nn.Softmax(dim=2)
 
     def forward(self, x_input, log_density):
@@ -288,11 +267,7 @@
         x_b = x_input[:, self._b_ind]
 
         net_out = self.norm_func(
-<<<<<<< HEAD
             self.network(x_a - 0.5).view(-1, self.size_half, self.n_segments)
-=======
-            self.h_network(x_a - 0.5).view(-1, self.size_half, self.n_segments)
->>>>>>> 2017efbb
         )
         phi_knot_points = torch.cat(
             (
@@ -307,19 +282,11 @@
         k_ind = searchsorted(self.x_knot_points, x_b.contiguous()) - 1
         k_ind.unsqueeze_(dim=-1)
 
-<<<<<<< HEAD
         p_k = torch.gather(net_out, 2, k_ind)
         alpha = (x_b.unsqueeze(dim=-1) - k_ind * self.width) / self.width
         phi_km1 = torch.gather(phi_knot_points, 2, k_ind)
         
         phi_b = (phi_km1 + alpha * p_k).squeeze()
-=======
-        h_k = torch.gather(net_out, 2, k_ind)
-        phi_km1 = torch.gather(phi_knot_points, 2, k_ind)
-        alpha = (x_b.unsqueeze(dim=-1) - k_ind * self.width) / self.width
-        phi_b = (phi_km1 + alpha * h_k).squeeze()
-
->>>>>>> 2017efbb
         phi_out = self._join_func([x_a, phi_b], dim=1)
         log_density -= torch.log(h_k).sum(dim=1)
 
