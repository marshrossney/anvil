--- conflicted
+++ resolved
@@ -16,21 +16,6 @@
 
 # Networks
 standardise_inputs: true
-<<<<<<< HEAD
-network_spec:
-    s:
-        hidden_shape: [24]
-        activation: leaky_relu
-        final_activation: leaky_relu
-        do_batch_norm: false
-    t:
-        hidden_shape: [24]
-        activation: leaky_relu
-        final_activation: null
-        do_batch_norm: false
-
-=======
-
 s_network_spec:
     hidden_shape: [24]
     activation: leaky_relu
@@ -42,7 +27,6 @@
     activation: leaky_relu
     final_activation: null
     do_batch_norm: false
->>>>>>> 437d8d18
 
 # Training
 n_batch: 1000
